import networkx as nx
import numpy as np
import matplotlib.pyplot as plt
import matplotlib as mpl
import logging

from enum import Enum
from random import randint

logger = logging.getLogger('root')
FORMAT = "[%(levelname)s %(filename)s:%(lineno)3s - %(funcName)15s() ] %(message)s"
logging.basicConfig(format=FORMAT)
logger.setLevel(logging.INFO)
logger.setLevel(logging.DEBUG)

class Color(Enum):
	RED = 0
	YELLOW = 1
	GREEN = 2
	LEFT_YELLOW = 3
	LEFT_GREEN = 4

class TrafficGrid(nx.DiGraph):

	def __init__(self):
		super(TrafficGrid, self).__init__()
		self.cars = {}

	'''
	A light is a node in the directed graph. It stores two colors which rotate on a timer
	Each light has the following attributes:
		colors: The current colors for each road direction
		timer: The number of time steps between light switches
			If timer is less than zero, then this is not a light and is just an 'empty' point
			This is necessary as all edges/roads must have two endpoints
		counter: The current count of time steps before a switch
		weight: The expected volume/throughput/importance of this node
			At one point we discussed using building height as a proxy for number of
			cars through. This will mimic that behavior
			If a car is making a randomized choice of direction, it will be weighted
			by this value.
	
	Each road specifies which "colors" entry controls its flow

	'''
	def add_light(self, idx, colors=[Color.GREEN, Color.RED], timer=5, weight=1.):
		self.add_node(idx, colors=colors, timer=timer, counter=0, weight=weight)

		#timer = -1 means always green
		if timer == -1:
			self.nodes[idx]['colors'] = [Color.GREEN, Color.GREEN]
	
	'''
	A road is an edge in the directed graph. It has the following attributes:
		length: The length of the road
		maxspeed: The speed limit of the road in units/time step
		lanes: The number of lanes the road has
		car: a list of cars located on that edge
		light_idx: The "colors" index that controls its flow
		l0:	The outgoing index for this road in the light it leaves from
		l1: The incoming index for this road in the light it goes to
	'''
	def add_road(self, idx0, idx1, light_idx, length=1, maxspeed=1, lanes=1):
		if idx0 not in self.nodes:
			logger.error('Light %d is not in the grid!')
			raise ValueError
		if idx1 not in self.nodes:
			logger.error('Light %d is not in the grid!')
			raise ValueError
		if light_idx < 0 or light_idx >= len(self.nodes[idx1]['colors']):
			logger.error('Invalid light index %d for road (%d, %d). Maximum value: %d' 
				% (light_idx, idx0, idx1, len(self.nodes[idx1]['colors'])-1))
			raise ValueError

		self.add_edge(idx0, idx1, length=length, maxspeed=maxspeed, 
						light_idx=light_idx, lanes=lanes, cars=[])
		self.edges[idx0, idx1][0] = idx0
		self.edges[idx0, idx1][1] = idx1

	'''
	A car is an entry in the cars dictionary. It has the following attributes:
		edge: The edge the car is on
		position: The position along the edge
		speed: The car's speed
		radius: The car's radius (cars have finite size)
		accel: The car's MAXIMUM acceleration
		color: The color to draw the car for visualizing
		path: A list of nodes for the car to go to
		min_length: The minimum random path length
	'''
	def add_car(self, idx0, **kwargs):
		index = kwargs.get('index', len(self.cars))
		#Cannot doubly add a car
		if 'index' in kwargs and index in self.cars:
			logger.error('Car %d has already been added!' % index)
			raise KeyError
		#Find next available index
		while index in self.cars:
			index += 1

		self.cars[index] = {}

		if 'path' in kwargs:
			self.cars[index]['path'] = tuple(kwargs['path'])
		else:
			initial_path = [idx0]
			min_length = kwargs.get('min_path_length', 3)
			if 'idx1' in kwargs:
				initial_path.append(kwargs['idx1'])
			self.cars[index]['path'] = self.generate_next_move(
				initial_path, min_length=min_length)

		self.cars[index]['edge'] = self.cars[index]['path'][:2]
		self.cars[index]['path_idx'] = 1
		self.cars[index]['position'] = min(kwargs.get('position', 0.),
			self.edges[self.cars[index]['edge']]['length'])
		self.cars[index]['speed'] = min(kwargs.get('speed', 0.), 
			self.edges[self.cars[index]['edge']]['maxspeed'])
		self.cars[index]['radius'] = kwargs.get('radius', 0.5)
		self.cars[index]['accel'] = kwargs.get('accel', 1.)
		self.cars[index]['lane'] = kwargs.get('lane', 0.)
		self.cars[index]['color'] = kwargs.get('color', 'blue')
		self.cars[index]['trip_report'] = {self.cars[index]['edge']: {
			'time': 1., 
			'avg_speed': self.cars[index]['speed'],
			'time_stopped': 1 if self.cars[index]['speed'] == 0 else 0
		}}
		
		logger.info('Car %d - Planned Path: %s' % (index, str(self.cars[index]['path'])))

		self.edges[self.cars[index]['edge']]['cars'].append(index)

	'''
<<<<<<< HEAD
	Get the average speed of cars on a given edge
	'''
	def get_average_speed(self, edge):
		if len(self.edges[edge]['cars']) == 0:
			return 0
		return np.mean([self.cars[car]['speed'] for car in self.edges[edge]['cars']])

	'''
	List the roads which can be turned into from a given edge
=======
	Randomly generate a path to follow for a car
	@param current_path The set of nodes already in the path
	@param min_length The minimum length of this path
>>>>>>> d2112f92
	'''
	def generate_next_move(self, current_path, min_length=3):
		possible_edges = self.edges(current_path[-1])
		todelete = []
		total_weight = 0
		#Prune possible edges to allow only outgoing roads, and remove u-turns
		for rd in possible_edges:
			if rd[0] != current_path[-1]:
				todelete.append(rd)
				continue
			if len(current_path) > 1 and rd[1] == current_path[-2]:
				todelete.append(rd)
				continue
			total_weight += self.nodes[rd[1]]['weight']
		for rd in todelete:
			possible_edges.remove(rd)

		#A chance to just end the path if we have sufficient length
		if len(current_path) >= min_length:
			total_weight += 1

		rnd = randint(0, total_weight-1)
		current_weight = 0
		for rd in possible_edges:
			current_weight += self.nodes[rd[1]]['weight']
			#Probabilistically add next node to the path
			if rnd < current_weight:
				current_path.append(rd[1])
				return self.generate_next_move(current_path, min_length)

		#Base case, return current path
		return tuple(current_path)

	'''
	Get the light color for a car coming to an intersection from a given edge
	If the edge is coming in at direction i, the light color is colors[i%2]
	'''
	def get_light_color(self, edge):
		return self.nodes[edge[1]]['colors'][self.edges[edge]['light_idx']]

	'''
	Get the nearest agent between position x0 and x1 on a given edge
	@return Agent Index, Agent Type, Distance
	'''
	def get_nearest_agent(self, edge, x0, x1, car_idx):
		car = self.cars[car_idx]
		#Check first for nearest car on the same road
		for i in self.edges[edge]['cars']:
			if i == car_idx:
				continue
			car2 = self.cars[i]
			if car2['edge'][0] == edge[0] and car2['edge'][1] == edge[1]:
				if car2['position'] > x0 and car2['position'] <= x1 and car2['lane'] == car['lane']:
					return i, 0, car2['position']-car2['radius']-x0
		
		#Otherwise, Check the light at the end of this road
		if x1 >= self.edges[edge]['length']:
			#Stop at the light if it is red
			color = self.get_light_color(edge)
			if color == Color.RED or color == Color.YELLOW:
				return edge[1], 1, self.edges[edge]['length']-x0
			
			#Otherwise, look ahead to the next road in the car's path
			next_idx = car['path_idx']+1
			if next_idx < len(car['path']):
				next_road = car['path'][next_idx-1:next_idx+1]
				return self.get_nearest_agent(next_road, 0, x1-self.edges[edge]['length'], car_idx)

		return None, None, -1

	'''
	Get the nearest agent ahead of a given car (either a red light or another car)
	The maximum number of units to look ahead is decided by the stopping distance, calculated
	using the maximum possible speed attainable during this time step
	'''
	def get_agent_ahead(self, car_idx):
		car = self.cars[car_idx]
		maxspeed = min(car['speed'] + car['accel'], self.edges[car['edge']]['maxspeed'])
		lookahead = maxspeed + maxspeed*maxspeed / 2. / car['accel']
		front_bumper = car['position'] + car['radius']
		return self.get_nearest_agent(car['edge'], front_bumper, front_bumper+lookahead, car_idx)

	'''
	Have a car act, update it's position/speed, and enter a new road if necessary
	'''
	def act_car(self, car_idx):
		car = self.cars[car_idx]
		road = self.edges[car['edge']]

		#Handle being at the end of the road
		if car['newpos'] > road['length']:
			#Update trip report
			car['trip_report'][car['edge']]['avg_speed'] /= car['trip_report'][car['edge']]['time']

			car['newpos'] -= road['length']
			light = self.nodes[car['edge'][1]]

			#Change the car's edge, and move the car onto the new edge
			next_idx = car['path_idx']+1
			if next_idx < len(car['path']):
				newedge = car['path'][next_idx-1:next_idx+1]
				car['path_idx'] += 1
				self.edges[car['edge']]['cars'].remove(car_idx)
				self.edges[newedge]['cars'].append(car_idx)
				car['edge'] = newedge
				return self.act_car(car_idx)

			#Otherwise, we've reached the end of the car's path, delete ourselves
			return None

		car['position'] = car['newpos']
		car['speed'] = min(car['newvel'], road['maxspeed'])

		#Update trip report
		if car['edge'] in car['trip_report']:
			car['trip_report'][car['edge']]['time'] += 1.
			car['trip_report'][car['edge']]['avg_speed'] += car['speed']
			if car['speed'] == 0:
				car['trip_report'][car['edge']]['time_stopped'] += 1
		else:
			car['trip_report'][car['edge']] = {
				'time': 1.,
				'avg_speed': car['speed'],
				'time_stopped': 1 if car['speed'] == 0 else 0.
			}

		return 0

	'''
	Determine the new speed/position for a given car after one time step
	The new speed/position is calculated by finding the acceleration of the car,
	based on the nearest agent in front of it. A car interacts with another car
	via a Lennard-Jones potential, while a car will always stop at a red light
	'''
	def update_car(self, car_idx):
		car = self.cars[car_idx]

		#Start at the maximum possible acceleration for the given road
		accel = self.edges[car['edge']]['maxspeed'] - car['speed']
		
		agent, agent_type, dist = self.get_agent_ahead(car_idx)
		if agent_type == 0:	#type 0 is a car
			car2 = self.cars[agent]
			#Lennard Jones acceleration
			rmin = car['speed'] * car['speed'] / (2 * car['accel']) + car['speed']
			if dist == 0:
				accel = -car['accel']
			else:
				accel = np.power(rmin, 6) / np.power(dist, 7) - np.power(rmin, 12) / np.power(dist, 13)
			
			logger.debug('Car %d - Car %d: %g Optimal Dist: %g Accel: %g' % (car_idx, agent, dist, rmin, accel))
		elif agent_type == 1:	#type 1 is a light
			logger.debug('Car %d - Light %d: %g' % (car_idx, agent, dist))
			color = self.get_light_color(car['edge'])
			#If light is yellow, only slow down if we can stop in front of the light
			if color == Color.YELLOW and dist != 0:
				tmp_accel = car['speed'] * car['speed'] / (2 * dist)
				if tmp_accel <= car['accel']:
					accel = -tmp_accel
			#If light is red, stop in front of the light
			if color == Color.RED:
				if dist == 0:
					accel = 0
				else:
					accel = -car['speed'] * car['speed'] / (2 * dist)

		#Acceleration is capped by car's parameters
		accel = min(accel, car['accel']) if accel >= 0 else max(accel, -car['accel'])
		#accel = min(accel, car['accel']) #NOTE: Allow braking to be arbitrarily fast

		#Find new position and speed after one time step. Don't allow reversing
		car['newpos'] = max(car['position'] + car['speed'] + 0.5 * accel, car['position'])
		car['newvel'] = max(car['speed'] + accel, 0)

	'''
	Update a light. Increment the counter and switch from red to green if necessary
	'''
	def update_light(self, idx):
		light = self.nodes[idx]	
		if light['timer'] < 0:
			return
		light['counter'] += 1
		if light['counter'] == light['timer']:
			for i in range(len(light['colors'])):
				if light['colors'][i] == Color.GREEN:
					light['colors'][i] = Color.YELLOW
			light['counter'] = -1
		elif light['counter'] == 0:
			for i in range(len(light['colors'])):
				if light['colors'][i] == Color.YELLOW:
					light['colors'][i] = Color.RED
				elif light['colors'][i] == Color.RED:
					light['colors'][i] = Color.GREEN

	'''
	Update all cars and lights

	Note: car update was split into two steps. Otherwise, there might be propagation errors, as
	a car might be calculating its new position based on a car ahead of its position at the next
	time step
	'''
	def update(self):
		#First, have cars determine their new positions/velocities
		for i in self.cars:
			self.update_car(i)

		#Next, actually update all of the positions/velocities
		todelete = []
		for i in self.cars:
			val = self.act_car(i)
			if val is None:
				todelete.append(i)

		#Delete cars as necessary
		for i in todelete:
			self.edges[self.cars[i]['edge']]['cars'].remove(i)
			self.print_trip_report(i)
			del self.cars[i]

		#Update all lights
		for i in self.nodes:
			self.update_light(i)
			light = self.nodes[i]
	
	'''
	Print the trip report of a car before deleting it
	'''
	def print_trip_report(self, idx):
		total_time = 0.
		avg_speed = 0.
		total_stopped = 0.

		logger.info('Trip Report for Car %d' % idx)
		report = self.cars[idx]['trip_report']
		for rd in report:
			total_time += report[rd]['time']
			avg_speed += report[rd]['time'] * report[rd]['avg_speed']
			total_stopped += report[rd]['time_stopped']
			logger.info('\tRoad (%d, %d) - Time: %g Avg. Speed: %g Stopped: %g' % 
				(rd[0], rd[1], report[rd]['time'], report[rd]['avg_speed'], report[rd]['time_stopped']))
		logger.info('\tTotal - Time: %g Avg. Speed; %g Stopped %g' % (total_time, avg_speed, total_stopped))

	'''
	Print the status of each car/light
	'''
	def print_status(self):
		for node in self.nodes:
			if self.nodes[node]['timer'] < 0:
				continue
			outstr = 'Light %d\t' % node
			outstr += 'Colors: %s' % self.nodes[node]['colors']
			logger.info(outstr)
		for road in self.edges:
			if len(self.edges[road]['cars']) == 0:
				continue
			logger.info('On Road %s\tAverage Speed: %g' % (str(road), self.get_average_speed(road)))
			for i in self.edges[road]['cars']:
				car = self.cars[i]
				outstr = '\tCar %d\t' % i
				outstr += 'Lane: %d\t' % car['lane']
				outstr += 'Pos: %g\t' % car['position']
				outstr += 'Vel: %g' % car['speed']
				logger.info(outstr)

'''
GridDrawer is a way to visualize a Traffic grid and all cars on that grid
It is a simple extension of the matplotlib drawing module in NetworkX
'''
class GridDrawer:
	
	def __init__(self, grid):
		self.grid = grid
		self.ax = plt.gca()
		self.layout = None
		self.edge_info = {}

	'''
	Draw lights to include both light colors
	'''
	def draw_lights(self):
		nodelist = list(self.grid)
		if not nodelist or len(nodelist) == 0:
			return None

		node_size=300
		for light in nodelist:
			xy = self.layout[light]
			for i, color in enumerate(self.grid.nodes[light]['colors']):
				marker = mpl.markers.MarkerStyle(marker='o', fillstyle='left' if i == 0 else 'right')
				if color == Color.GREEN:
					mk = self.ax.scatter(xy[0], xy[1], s=node_size, c='green', marker=marker)
				elif color == Color.YELLOW:
					mk = self.ax.scatter(xy[0], xy[1], s=node_size, c='yellow', marker=marker)
				elif color == Color.RED:
					mk = self.ax.scatter(xy[0], xy[1], s=node_size, c='red', marker=marker)
				mk.set_zorder(2)	#Put lights in front of edges

	'''
	Draw cars on each road
	'''
	def draw_cars(self):
		#Need to find positions of each car on the self.grid
		car_width = 0.2
		for edge in self.grid.edges:
			edge_info = self.edge_info[edge]
			for i in self.grid.edges[edge]['cars']:
				car = self.grid.cars[i]
				edge_info = self.edge_info[car['edge']]
				center = self.layout[car['edge'][0]] + car['position'] * edge_info['vect']
				center += edge_info['perp'] * (car_width * car['lane'] + 0.5 * car_width)
				wh = np.array([car['radius'] * 2, car_width]) * edge_info['leng']
				bottom_left = center - 0.5 * wh
				self.ax.add_patch(mpl.patches.Rectangle(
					bottom_left,
					wh[0],
					wh[1],
					zorder=3,
					angle=edge_info['angle'],
					facecolor=car['color'],
					edgecolor='black'))

	'''
	Generate the layout and calculate direction information about each edge
	This way, we don't have to recalculate things at each time step
	'''
	def generate_layout(self):
		#self.layout = nx.drawing.self.layout.planar_layout(self.grid)
		#self.layout = nx.drawing.spring_layout(self.grid)
		self.layout = nx.spectral_layout(self.grid, weight='length')
	
		self.edge_info = {}
		for edge in self.grid.edges:
			self.edge_info[edge] = {}
			pos0, pos1 = self.layout[edge[0]], self.layout[edge[1]]
			self.edge_info[edge]['vect'] = (pos1 - pos0) / self.grid.edges[edge]['length']
			self.edge_info[edge]['leng'] = np.linalg.norm(self.edge_info[edge]['vect'])
			self.edge_info[edge]['perp'] = np.array(
				[self.edge_info[edge]['vect'][1], -self.edge_info[edge]['vect'][0]])
			self.edge_info[edge]['angle'] = np.degrees(np.arctan2(
				self.edge_info[edge]['vect'][1], self.edge_info[edge]['vect'][0]))

	'''
	Draw the state of the traffic grid at a certain time step
	'''
	def draw(self):
		self.ax.clear()
		self.ax.set_axis_off()

		if self.layout is None:
			self.generate_layout()
		
		nx.draw_networkx_edges(self.grid, self.layout, arrows=True)
		self.draw_lights()
		self.draw_cars()
		nx.draw_networkx_labels(self.grid, self.layout)

#Simulate basic one way road with a light
if __name__=='__main__':
	grid = TrafficGrid()

	grid.add_light(0, timer=-1)
	grid.add_light(1, colors=[Color.RED, Color.GREEN], timer=10)
	grid.add_light(2, timer=-1)

	grid.add_road(0, 1, 0, length=20, maxspeed=5, lanes=2)
	grid.add_road(1, 2, 0, length=20, maxspeed=5, lanes=2)

	
	grid.add_car(0, idx1=1, speed=1.)
	grid.add_car(0, idx1=1, speed=1., position=1.5)
	grid.add_car(0, idx1=1, speed=1., position=3.)
	grid.add_car(0, idx1=1, speed=1., position=4.5)
	grid.add_car(0, idx1=1, speed=1., position=6.)
	grid.add_car(0, idx1=1, lane=1)

	drawer = GridDrawer(grid=grid)
	drawer.draw()
	grid.print_status()

	for t in range(25):
		grid.update()
		grid.print_status()
		drawer.draw()
		plt.pause(0.2)
	
	plt.show()<|MERGE_RESOLUTION|>--- conflicted
+++ resolved
@@ -131,7 +131,6 @@
 		self.edges[self.cars[index]['edge']]['cars'].append(index)
 
 	'''
-<<<<<<< HEAD
 	Get the average speed of cars on a given edge
 	'''
 	def get_average_speed(self, edge):
@@ -140,12 +139,9 @@
 		return np.mean([self.cars[car]['speed'] for car in self.edges[edge]['cars']])
 
 	'''
-	List the roads which can be turned into from a given edge
-=======
 	Randomly generate a path to follow for a car
 	@param current_path The set of nodes already in the path
 	@param min_length The minimum length of this path
->>>>>>> d2112f92
 	'''
 	def generate_next_move(self, current_path, min_length=3):
 		possible_edges = self.edges(current_path[-1])
